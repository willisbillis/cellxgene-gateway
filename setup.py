--- conflicted
+++ resolved
@@ -17,11 +17,7 @@
     # mandatory
     name="cellxgene-gateway",
     # mandatory
-<<<<<<< HEAD
     version="0.1.1",
-=======
-    version="0.1.0",
->>>>>>> 3c53a8a4
     # mandatory
     author="Niket Patel, Yohann Potier, Alok Saldanha",
     author_email="alok.saldanha@novartis.com",
