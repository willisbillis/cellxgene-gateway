--- conflicted
+++ resolved
@@ -26,7 +26,6 @@
     loading = "loading"
     error = "error"
     terminated = "terminated"
-
 
 
 class CacheEntry:
@@ -105,8 +104,7 @@
             logging.getLogger("cellxgene_gateway").info(
                 f"terminated {terminated}"
             )
-<<<<<<< HEAD
-        self.status = "terminated"
+        self.status = CacheEntryStatus.terminated
 
     def rewrite_text_content(self, cellxgene_content):
         # for v0.16.0 compatibility, see issue #24
@@ -129,12 +127,6 @@
 
     def serve_content(self, path):
         gateway_basepath = self.gateway_basepath()
-=======
-        self.status = CacheEntryStatus.terminated
-
-    def serve_content(self, path):
-        gateway_basepath = f"{env.external_protocol}://{env.external_host}/view/{self.key.pathpart}/"
->>>>>>> 92193363
         subpath = path[len(self.key.pathpart) :]  # noqa: E203
 
         if len(subpath) == 0:
