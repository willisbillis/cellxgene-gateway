--- conflicted
+++ resolved
@@ -12,12 +12,9 @@
 import os
 import secrets
 import urllib.parse
-<<<<<<< HEAD
 from datetime import datetime
 from logging.handlers import RotatingFileHandler
-=======
 from functools import wraps
->>>>>>> 0f7002c2
 from threading import Lock, Thread
 
 from flask import (
@@ -727,13 +724,10 @@
     if default_item_source is None:
         default_item_source = item_sources[0]
 
-<<<<<<< HEAD
     # Initialize access logging
     setup_access_logging()
-=======
     # Initialize SAML if enabled
     init_saml()
->>>>>>> 0f7002c2
 
     pruner = PruneProcessCache(cache)
 
