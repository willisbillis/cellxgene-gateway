# Copyright 2019 Novartis Institutes for BioMedical Research Inc. Licensed
# under the Apache License, Version 2.0 (the "License"); you may not use
# this file except in compliance with the License. You may obtain a copy
# of the License at http://www.apache.org/licenses/LICENSE-2.0. Unless
# required by applicable law or agreed to in writing, software distributed
# under the License is distributed on an "AS IS" BASIS, WITHOUT WARRANTIES
# OR CONDITIONS OF ANY KIND, either express or implied. See the License for
# the specific language governing permissions and limitations under the License.

import json
import logging

# import BaseHTTPServer
import os
from threading import Lock, Thread

from flask import (
    Flask,
    make_response,
    redirect,
    render_template,
    request,
    send_from_directory,
    url_for,
)
from flask_api import status
from werkzeug.utils import secure_filename

from cellxgene_gateway import env
from cellxgene_gateway.backend_cache import BackendCache
from cellxgene_gateway.cache_entry import CacheEntryStatus
from cellxgene_gateway.cellxgene_exception import CellxgeneException
from cellxgene_gateway.dir_util import create_dir, is_subdir
from cellxgene_gateway.extra_scripts import get_extra_scripts
from cellxgene_gateway.filecrawl import recurse_dir, render_entries
from cellxgene_gateway.path_util import get_key
from cellxgene_gateway.process_exception import ProcessException
from cellxgene_gateway.prune_process_cache import PruneProcessCache
from cellxgene_gateway.util import current_time_stamp

app = Flask(__name__)


def _force_https(app):
    def wrapper(environ, start_response):
        environ["wsgi.url_scheme"] = env.external_protocol
        return app(environ, start_response)

    return wrapper


app.wsgi_app = _force_https(app.wsgi_app)

cache = BackendCache()
location = f"{env.external_protocol}://{env.external_host}"


@app.errorhandler(CellxgeneException)
def handle_invalid_usage(error):

    message = f"{error.http_status} Error : {error.message}"

    return (
        render_template(
            "cellxgene_error.html",
            extra_scripts=get_extra_scripts(),
            message=message,
        ),
        error.http_status,
    )


@app.errorhandler(ProcessException)
def handle_invalid_process(error):

    message = []

    message.append(error.message)
    message.append(f"{error.http_status} Error.")
    message.append(f"Stdout: {error.stdout}")
    message.append(f"Stderr: {error.stderr}")

    return (
        render_template(
            "process_error.html",
            extra_scripts=get_extra_scripts(),
            message=error.message,
            http_status=error.http_status,
            stdout=error.stdout,
            stderr=error.stderr,
            dataset=error.key.dataset,
            annotation_file=error.key.annotation_file,
        ),
        error.http_status,
    )


@app.route("/favicon.ico")
def favicon():
    return send_from_directory(
        os.path.join(app.root_path, "static"),
        "nibr.ico",
        mimetype="image/vnd.microsof.icon",
    )


@app.route("/")
def index():
    users = [
        name
        for name in os.listdir(env.cellxgene_data)
        if os.path.isdir(os.path.join(env.cellxgene_data, name))
    ]
    return render_template(
        "index.html",
        ip=env.ip,
        cellxgene_data=env.cellxgene_data,
        extra_scripts=get_extra_scripts(),
        users=users,
        enable_upload=env.enable_upload,
    )


def make_user():
    dir_name = request.form["directory"]

    create_dir(env.cellxgene_data, dir_name)

    return redirect(location, code=302)


def make_subdir():
    parent_path = os.path.join(env.cellxgene_data, request.form["usernames"])
    dir_name = request.form["directory"]

    create_dir(parent_path, dir_name)

    return redirect(location, code=302)


def upload_file():
    upload_dir = request.form["path"]

    full_upload_path = os.path.join(env.cellxgene_data, upload_dir)
    if is_subdir(full_upload_path, env.cellxgene_data) and os.path.isdir(
        full_upload_path
    ):
        if request.method == "POST":
            if "file" in request.files:
                f = request.files["file"]
                if f and f.filename.endswith(".h5ad"):
                    f.save(
                        os.path.join(
                            full_upload_path, secure_filename(f.filename)
                        )
                    )
                    return redirect("/filecrawl.html", code=302)
                else:
                    raise CellxgeneException(
                        "Uploaded file must be in anndata (.h5ad) format.",
                        status.HTTP_400_BAD_REQUEST,
                    )
            else:
                raise CellxgeneException(
                    "A file must be chosen to upload.",
                    status.HTTP_400_BAD_REQUEST,
                )
    else:
        raise CellxgeneException(
            "Invalid directory.", status.HTTP_400_BAD_REQUEST
        )

    return redirect(location, code=302)


if env.enable_upload:
    app.add_url_rule("/make_user", "make_user", make_user, methods=["POST"])
    app.add_url_rule(
        "/make_subdir", "make_subdir", make_subdir, methods=["POST"]
    )
    app.add_url_rule(
        "/upload_file", "upload_file", upload_file, methods=["POST"]
    )
<<<<<<< HEAD


def set_no_cache(resp):
=======


@app.route("/filecrawl.html")
def filecrawl():
    entries = recurse_dir(env.cellxgene_data)
    rendered_html = render_entries(entries)
    resp = make_response(
        render_template(
            "filecrawl.html",
            extra_scripts=get_extra_scripts(),
            rendered_html=rendered_html,
        )
    )
>>>>>>> 92193363
    resp.headers["Cache-Control"] = "no-cache, no-store, must-revalidate"
    resp.headers["Pragma"] = "no-cache"
    resp.headers["Expires"] = "0"
    resp.headers["Cache-Control"] = "public, max-age=0"
    return resp


<<<<<<< HEAD
@app.route("/filecrawl.html")
def filecrawl():
    entries = recurse_dir(env.cellxgene_data)
    rendered_html = render_entries(entries)
    resp = make_response(
        render_template(
            "filecrawl.html",
            extra_scripts=get_extra_scripts(),
            rendered_html=rendered_html,
        )
    )
    return set_no_cache(resp)


=======
>>>>>>> 92193363
@app.route("/filecrawl/<path:path>")
def do_filecrawl(path):
    filecrawl_path = os.path.join(env.cellxgene_data, path)
    if not os.path.isdir(filecrawl_path):
        raise CellxgeneException(
            "Path is not directory: " + filecrawl_path,
            status.HTTP_400_BAD_REQUEST,
        )
    entries = recurse_dir(filecrawl_path)
    rendered_html = render_entries(entries)
    return render_template(
        "filecrawl.html",
        extra_scripts=get_extra_scripts(),
        rendered_html=rendered_html,
        path=path,
    )


entry_lock = Lock()


@app.route("/view/<path:path>", methods=["GET", "PUT", "POST"])
def do_view(path):
    key = get_key(path)
    print(
        f"view path={path}, dataset={key.dataset}, annotation_file= {key.annotation_file}, key={key.pathpart}"
    )
    with entry_lock:
        match = cache.check_entry(key)
        if match is None:
            uascripts = get_extra_scripts()
            match = cache.create_entry(key, uascripts)

    match.timestamp = current_time_stamp()

    if (
        match.status == CacheEntryStatus.loaded
        or match.status == CacheEntryStatus.loading
    ):
        return match.serve_content(path)
    elif match.status == CacheEntryStatus.error:
        raise ProcessException.from_cache_entry(match)


@app.route("/cache_status", methods=["GET"])
def do_GET_status():
    return render_template("cache_status.html", entry_list=cache.entry_list)


@app.route("/cache_status.json", methods=["GET"])
def do_GET_status_json():
    return json.dumps(
        {
            "launchtime": app.launchtime,
            "entry_list": [
                {
                    "dataset": entry.key.dataset,
                    "annotation_file": entry.key.annotation_file,
                    "launchtime": entry.launchtime,
                    "last_access": entry.timestamp,
                    "status": entry.status,
                }
                for entry in cache.entry_list
            ],
        }
    )


@app.route("/relaunch/<path:path>", methods=["GET"])
def do_relaunch(path):
    key = get_key(path)
    match = cache.check_entry(key)
    if not match is None:
        match.terminate()
    qs = request.query_string.decode()
    return redirect(
        url_for("do_view", path=path) + (f"?{qs}" if len(qs) > 0 else ""),
        code=302,
    )


@app.route("/terminate/<path:path>", methods=["GET"])
def do_terminate(path):
    key = get_key(path)
    match = cache.check_entry(key)
    if not match is None:
        match.terminate()
    return redirect(url_for("do_GET_status"), code=302)


@app.route("/metadata/ip_address", methods=["GET"])
def ip_address():
    resp = make_response(env.ip)
    return set_no_cache(resp)


def main():
    logging.basicConfig(
        level=logging.INFO,
        format="%(asctime)s:%(name)s:%(levelname)s:%(message)s",
    )
    env.validate()
    pruner = PruneProcessCache(cache)

    background_thread = Thread(target=pruner)
    background_thread.start()

    app.launchtime = current_time_stamp()
    app.run(host="0.0.0.0", port=env.gateway_port, debug=False)


if __name__ == "__main__":
    main()<|MERGE_RESOLUTION|>--- conflicted
+++ resolved
@@ -181,11 +181,14 @@
     app.add_url_rule(
         "/upload_file", "upload_file", upload_file, methods=["POST"]
     )
-<<<<<<< HEAD
 
 
 def set_no_cache(resp):
-=======
+    resp.headers["Cache-Control"] = "no-cache, no-store, must-revalidate"
+    resp.headers["Pragma"] = "no-cache"
+    resp.headers["Expires"] = "0"
+    resp.headers["Cache-Control"] = "public, max-age=0"
+    return resp
 
 
 @app.route("/filecrawl.html")
@@ -199,31 +202,9 @@
             rendered_html=rendered_html,
         )
     )
->>>>>>> 92193363
-    resp.headers["Cache-Control"] = "no-cache, no-store, must-revalidate"
-    resp.headers["Pragma"] = "no-cache"
-    resp.headers["Expires"] = "0"
-    resp.headers["Cache-Control"] = "public, max-age=0"
-    return resp
-
-
-<<<<<<< HEAD
-@app.route("/filecrawl.html")
-def filecrawl():
-    entries = recurse_dir(env.cellxgene_data)
-    rendered_html = render_entries(entries)
-    resp = make_response(
-        render_template(
-            "filecrawl.html",
-            extra_scripts=get_extra_scripts(),
-            rendered_html=rendered_html,
-        )
-    )
     return set_no_cache(resp)
 
 
-=======
->>>>>>> 92193363
 @app.route("/filecrawl/<path:path>")
 def do_filecrawl(path):
     filecrawl_path = os.path.join(env.cellxgene_data, path)
